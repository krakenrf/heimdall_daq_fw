--- conflicted
+++ resolved
@@ -1,10 +1,6 @@
 [meta]
 ini_version = 2
-<<<<<<< HEAD
-config_name = kraken_test
-=======
 config_name = kraken_default
->>>>>>> 4772de8b
 
 [hw]
 name = k4
@@ -15,13 +11,8 @@
 [daq]
 log_level = 5
 daq_buffer_size = 262144
-<<<<<<< HEAD
-center_freq = 600000000
-sample_rate = 1000000
-=======
 center_freq = 100000000
 sample_rate = 2400000
->>>>>>> 4772de8b
 gain = 0
 en_noise_source_ctr = 1
 ctr_channel_serial_no = 1004
@@ -48,17 +39,10 @@
 unified_gain_control = 0
 require_track_lock_intervention = 0
 cal_track_mode = 2
-<<<<<<< HEAD
-cal_frame_interval = 100
-cal_frame_burst_size = 30
-amplitude_tolerance = 1
-phase_tolerance = 2
-=======
 cal_frame_interval = 200
 cal_frame_burst_size = 5
 amplitude_tolerance = 3
 phase_tolerance = 1
->>>>>>> 4772de8b
 maximum_sync_fails = 5
 
 [adpis]
