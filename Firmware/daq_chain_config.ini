--- conflicted
+++ resolved
@@ -1,29 +1,17 @@
 [meta]
-<<<<<<< HEAD
-ini_version = 2
-config_name = kraken_dev
-=======
 ini_version = 3
 config_name = kraken_default
->>>>>>> f73c5e89
 
 [hw]
 name = kraken5
 unit_id = 0
 ioo_type = 0
 num_ch = 5
-<<<<<<< HEAD
-
-[daq]
-log_level = 5
-daq_buffer_size = 32768
-=======
 en_bias_tee = 0,0,0,0,0
 
 [daq]
 log_level = 2
 daq_buffer_size = 262144
->>>>>>> f73c5e89
 center_freq = 700000000
 sample_rate = 225010
 gain = 0
